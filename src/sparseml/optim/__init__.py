# Copyright (c) 2021 - present / Neuralmagic, Inc. All Rights Reserved.
#
# Licensed under the Apache License, Version 2.0 (the "License");
# you may not use this file except in compliance with the License.
# You may obtain a copy of the License at
#
#    http://www.apache.org/licenses/LICENSE-2.0
#
# Unless required by applicable law or agreed to in writing,
# software distributed under the License is distributed on an "AS IS" BASIS,
# WITHOUT WARRANTIES OR CONDITIONS OF ANY KIND, either express or implied.
# See the License for the specific language governing permissions and
# limitations under the License.

"""
Recalibration code shared across ML frameworks.
Handles things like model pruning and increasing activation sparsity.
"""

# flake8: noqa

from .analyzer import *
<<<<<<< HEAD
=======
from .helpers import *
from .learning_rate import *
>>>>>>> dbad7def
from .manager import *
from .modifier import *
from .sensitivity import *<|MERGE_RESOLUTION|>--- conflicted
+++ resolved
@@ -20,11 +20,7 @@
 # flake8: noqa
 
 from .analyzer import *
-<<<<<<< HEAD
-=======
 from .helpers import *
-from .learning_rate import *
->>>>>>> dbad7def
 from .manager import *
 from .modifier import *
 from .sensitivity import *